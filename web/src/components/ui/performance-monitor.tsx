/**
 * Performance Monitoring Component
 *
 * Real-time performance monitoring UI for Galaxy Smart Wallet
 * Shows bundle sizes, load times, and optimization recommendations
 */

"use client";

<<<<<<< HEAD
import { useEffect, useState, memo } from 'react';
import { PerformanceMonitor } from '@/lib/performance/optimizations';
import { GalaxyBundleAnalyzer, formatBundleSize, getBundleHealthScore } from '@/lib/performance/bundle-analyzer';
import type { BundleAnalysisReport } from '@/lib/performance/bundle-analyzer';
import type { PerformanceMetrics as PerfMetrics } from '@/lib/performance/optimizations';
import { 
  Activity, 
  AlertTriangle, 
  Clock, 
=======
import { useEffect, useState, memo } from "react";
import {
  PerformanceMonitor,
  type PerformanceMetrics,
} from "@/lib/performance/optimizations";
import {
  GalaxyBundleAnalyzer,
  formatBundleSize,
  getBundleHealthScore,
} from "@/lib/performance/bundle-analyzer";
import type { BundleAnalysisReport } from "@/lib/performance/bundle-analyzer";
import {
  Activity,
  AlertTriangle,
  Clock,
>>>>>>> 2dac9689
  Package,
  Zap,
  TrendingUp,
  TrendingDown,
  Minus,
  X,
} from "lucide-react";

interface PerformanceMonitorProps {
  show?: boolean;
  onClose?: () => void;
  position?: "bottom-right" | "bottom-left" | "top-right" | "top-left";
}

interface MetricsDisplayProps {
  metrics: Record<string, PerfMetrics>;
  bundleReport?: BundleAnalysisReport;
}

<<<<<<< HEAD
const MetricsCard = memo(({ 
  title, 
  value, 
  unit, 
  trend, 
  status, 
  icon: Icon 
}: {
  title: string;
  value: number;
  unit: string;
  trend?: 'up' | 'down' | 'stable';
  status?: 'good' | 'warning' | 'critical';
  icon: React.ComponentType<{ size?: number }>;
}) => {
  const statusColors = {
    good: 'text-green-400 bg-green-900/20 border-green-700',
    warning: 'text-yellow-400 bg-yellow-900/20 border-yellow-700',
    critical: 'text-red-400 bg-red-900/20 border-red-700',
  };

  const trendIcons = {
    up: TrendingUp,
    down: TrendingDown,
    stable: Minus,
  };
=======
const MetricsCard = memo(
  ({
    title,
    value,
    unit,
    trend,
    status,
    icon: Icon,
  }: {
    title: string;
    value: number;
    unit: string;
    trend?: "up" | "down" | "stable";
    status?: "good" | "warning" | "critical";
    icon: React.ComponentType<{ size?: number; className?: string }>;
  }) => {
    const statusColors = {
      good: "text-green-400 bg-green-900/20 border-green-700",
      warning: "text-yellow-400 bg-yellow-900/20 border-yellow-700",
      critical: "text-red-400 bg-red-900/20 border-red-700",
    };
>>>>>>> 2dac9689

    const trendIcons = {
      up: TrendingUp,
      down: TrendingDown,
      stable: Minus,
    };

    const TrendIcon = trend ? trendIcons[trend] : null;

    return (
      <div
        className={`rounded-lg border p-3 backdrop-blur-sm ${
          status
            ? statusColors[status]
            : "text-gray-300 bg-gray-900/50 border-gray-700"
        }`}
      >
        <div className="flex items-center justify-between mb-2">
          <div className="flex items-center gap-2">
            <Icon size={16} />
            <span className="text-xs font-medium">{title}</span>
          </div>
          {TrendIcon && <TrendIcon size={12} />}
        </div>
        <div className="text-lg font-bold">
          {typeof value === "number" ? value.toFixed(1) : value}
          {unit}
        </div>
      </div>
    );
  }
);
MetricsCard.displayName = "MetricsCard";

const BundleHealthIndicator = memo(
  ({ report }: { report?: BundleAnalysisReport }) => {
    if (!report) return null;

    const health = getBundleHealthScore(report);

    const gradeColors = {
      A: "text-green-400",
      B: "text-blue-400",
      C: "text-yellow-400",
      D: "text-orange-400",
      F: "text-red-400",
    };

    return (
      <div className="rounded-lg border border-gray-700 bg-gray-900/50 p-3 backdrop-blur-sm">
        <div className="flex items-center justify-between mb-2">
          <h4 className="text-sm font-medium text-gray-300">Bundle Health</h4>
          <div className={`text-xl font-bold ${gradeColors[health.grade]}`}>
            {health.grade}
          </div>
        </div>
        <div className="mb-2">
          <div className="flex items-center gap-2 mb-1">
            <div className="flex-1 bg-gray-800 rounded-full h-2">
              <div
                className={`h-2 rounded-full transition-all duration-500 ${
                  health.score >= 80
                    ? "bg-green-500"
                    : health.score >= 60
                    ? "bg-yellow-500"
                    : "bg-red-500"
                }`}
                style={{ width: `${health.score}%` }}
              />
            </div>
            <span className="text-xs text-gray-400">{health.score}/100</span>
          </div>
        </div>
        {health.issues.length > 0 && (
          <div className="space-y-1">
            {health.issues.slice(0, 2).map((issue, index) => (
              <div
                key={index}
                className="flex items-center gap-2 text-xs text-gray-400"
              >
                <AlertTriangle size={12} />
                <span>{issue}</span>
              </div>
            ))}
            {health.issues.length > 2 && (
              <div className="text-xs text-gray-500">
                +{health.issues.length - 2} more issues
              </div>
            )}
          </div>
        )}
      </div>
    );
  }
);
BundleHealthIndicator.displayName = "BundleHealthIndicator";

const OptimizationRecommendations = memo(
  ({ report }: { report?: BundleAnalysisReport }) => {
    if (!report || report.recommendations.length === 0) return null;

    const criticalRecs = report.recommendations
      .filter((r) => r.severity === "critical")
      .slice(0, 3);

    return (
      <div className="rounded-lg border border-gray-700 bg-gray-900/50 p-3 backdrop-blur-sm">
        <h4 className="text-sm font-medium text-gray-300 mb-2">
          Top Optimizations
        </h4>
        <div className="space-y-2">
          {criticalRecs.map((rec, index) => (
            <div key={index} className="flex items-start gap-2 text-xs">
              <AlertTriangle size={12} className="text-red-400 mt-0.5" />
              <div className="flex-1">
                <div className="text-gray-300">{rec.description}</div>
                <div className="text-gray-500">
                  Save: {formatBundleSize(rec.potentialSaving)}
                </div>
              </div>
            </div>
          ))}
        </div>
      </div>
    );
  }
);
OptimizationRecommendations.displayName = "OptimizationRecommendations";

const MetricsDisplay = memo(({ metrics }: MetricsDisplayProps) => {
  // Calculate aggregate metrics
<<<<<<< HEAD
  const totalRenderTime = Object.values(metrics).reduce((sum, m) => sum + m.renderTime, 0);
  const totalLoadTime = Object.values(metrics).reduce((sum, m) => sum + m.loadTime, 0);
  const avgMemoryUsage = Object.values(metrics).reduce((sum, m) => sum + m.memoryUsage, 0) / Object.keys(metrics).length || 0;
  const avgCacheHitRate = Object.values(metrics).reduce((sum, m) => sum + m.cacheHitRate, 0) / Object.keys(metrics).length || 0;
=======
  const totalRenderTime = Object.values(metrics).reduce(
    (sum, m) => sum + m.renderTime,
    0
  );
  const totalLoadTime = Object.values(metrics).reduce(
    (sum, m) => sum + m.loadTime,
    0
  );
  const avgMemoryUsage =
    Object.values(metrics).reduce((sum, m) => sum + m.memoryUsage, 0) /
      Object.keys(metrics).length || 0;
  const avgCacheHitRate =
    Object.values(metrics).reduce((sum, m) => sum + m.cacheHitRate, 0) /
      Object.keys(metrics).length || 0;
>>>>>>> 2dac9689

  return (
    <div className="grid grid-cols-2 gap-2 mb-4">
      <MetricsCard
        title="Load Time"
        value={totalLoadTime}
        unit="ms"
        status={
          totalLoadTime < 1000
            ? "good"
            : totalLoadTime < 2000
            ? "warning"
            : "critical"
        }
        icon={Clock}
      />
      <MetricsCard
        title="Render Time"
        value={totalRenderTime}
        unit="ms"
        status={
          totalRenderTime < 16
            ? "good"
            : totalRenderTime < 32
            ? "warning"
            : "critical"
        }
        icon={Zap}
      />
      <MetricsCard
        title="Memory"
        value={avgMemoryUsage / (1024 * 1024)}
        unit="MB"
        status={
          avgMemoryUsage < 50 * 1024 * 1024
            ? "good"
            : avgMemoryUsage < 100 * 1024 * 1024
            ? "warning"
            : "critical"
        }
        icon={Activity}
      />
      <MetricsCard
        title="Cache Hit"
        value={avgCacheHitRate * 100}
        unit="%"
        status={
          avgCacheHitRate > 0.8
            ? "good"
            : avgCacheHitRate > 0.5
            ? "warning"
            : "critical"
        }
        icon={Package}
      />
    </div>
  );
});
MetricsDisplay.displayName = "MetricsDisplay";

export const PerformanceMonitorUI = memo(function PerformanceMonitorUI({
  show = false,
  onClose,
  position = "bottom-right",
}: PerformanceMonitorProps) {
<<<<<<< HEAD
  const [metrics, setMetrics] = useState<Record<string, PerfMetrics>>({});
=======
  const [metrics, setMetrics] = useState<Record<string, PerformanceMetrics>>(
    {}
  );
>>>>>>> 2dac9689
  const [bundleReport, setBundleReport] = useState<BundleAnalysisReport>();
  const [isMinimized, setIsMinimized] = useState(false);
  const [isLoading, setIsLoading] = useState(true);

  const performanceMonitor = PerformanceMonitor.getInstance();
  const bundleAnalyzer = GalaxyBundleAnalyzer.getInstance();

  useEffect(() => {
    if (!show) return;

    const updateMetrics = () => {
      setMetrics(performanceMonitor.getMetrics());
    };

    const updateBundleReport = async () => {
      setIsLoading(true);
      try {
        const report = await bundleAnalyzer.analyzeBundles();
        setBundleReport(report);
        bundleAnalyzer.trackBundleSizeHistory(report);
      } catch (error) {
        console.error("Failed to update bundle report:", error);
      } finally {
        setIsLoading(false);
      }
    };

    // Initial load
    updateMetrics();
    updateBundleReport();

    // Set up intervals
    const metricsInterval = setInterval(updateMetrics, 1000);
    const bundleInterval = setInterval(updateBundleReport, 30000); // Every 30 seconds

    return () => {
      clearInterval(metricsInterval);
      clearInterval(bundleInterval);
    };
  }, [show, bundleAnalyzer, performanceMonitor]);

  if (!show) return null;

  const positionClasses = {
    "bottom-right": "bottom-4 right-4",
    "bottom-left": "bottom-4 left-4",
    "top-right": "top-4 right-4",
    "top-left": "top-4 left-4",
  };

  return (
    <div
      className={`fixed ${
        positionClasses[position]
      } z-50 max-w-sm transition-all duration-300 ${
        isMinimized ? "w-12 h-12" : "w-80"
      }`}
    >
      <div className="rounded-lg border border-gray-700 bg-gray-900/95 backdrop-blur-md shadow-2xl">
        {/* Header */}
        <div className="flex items-center justify-between p-3 border-b border-gray-700">
          <div className="flex items-center gap-2">
            <Activity size={16} className="text-purple-400" />
            {!isMinimized && (
              <span className="text-sm font-medium text-gray-300">
                Performance
              </span>
            )}
          </div>
          <div className="flex items-center gap-1">
            <button
              onClick={() => setIsMinimized(!isMinimized)}
              className="p-1 hover:bg-gray-800 rounded text-gray-400 hover:text-gray-300"
            >
              <Minus size={12} />
            </button>
            {onClose && (
              <button
                onClick={onClose}
                className="p-1 hover:bg-gray-800 rounded text-gray-400 hover:text-gray-300"
              >
                <X size={12} />
              </button>
            )}
          </div>
        </div>

        {/* Content */}
        {!isMinimized && (
          <div className="p-3">
            {isLoading ? (
              <div className="flex items-center justify-center h-20">
                <div className="animate-spin rounded-full h-6 w-6 border-b-2 border-purple-500"></div>
              </div>
            ) : (
              <>
                {/* Real-time metrics */}
                <MetricsDisplay metrics={metrics} bundleReport={bundleReport} />

                {/* Bundle health */}
                <div className="grid grid-cols-1 gap-2 mb-4">
                  <BundleHealthIndicator report={bundleReport} />
                </div>

                {/* Optimization recommendations */}
                <OptimizationRecommendations report={bundleReport} />

                {/* Bundle size summary */}
                {bundleReport && (
                  <div className="mt-2 pt-2 border-t border-gray-700">
                    <div className="flex items-center justify-between text-xs text-gray-400">
                      <span>Total Bundle</span>
                      <span className="font-mono">
                        {formatBundleSize(bundleReport.totalSize)}
                      </span>
                    </div>
                    <div className="flex items-center justify-between text-xs text-gray-400">
                      <span>Stellar SDK</span>
                      <span className="font-mono">
                        {formatBundleSize(bundleReport.stellar.sdkSize)}
                      </span>
                    </div>
                  </div>
                )}
              </>
            )}
          </div>
        )}
      </div>
    </div>
  );
});

// Hook for easy integration
export function usePerformanceMonitor() {
  const [isVisible, setIsVisible] = useState(false);
<<<<<<< HEAD
  const [metrics, setMetrics] = useState<Record<string, PerfMetrics>>({});
=======
  const [metrics, setMetrics] = useState<Record<string, PerformanceMetrics>>(
    {}
  );
>>>>>>> 2dac9689

  useEffect(() => {
    const monitor = PerformanceMonitor.getInstance();

    const updateMetrics = () => {
      setMetrics(monitor.getMetrics());
    };

    const interval = setInterval(updateMetrics, 5000); // Every 5 seconds
    updateMetrics(); // Initial load

    return () => clearInterval(interval);
  }, []);

  const toggle = () => setIsVisible(!isVisible);
  const show = () => setIsVisible(true);
  const hide = () => setIsVisible(false);

  return {
    isVisible,
    metrics,
    toggle,
    show,
    hide,
    PerformanceMonitor: (props: Omit<PerformanceMonitorProps, "show">) => (
      <PerformanceMonitorUI {...props} show={isVisible} onClose={hide} />
    ),
  };
}

export default PerformanceMonitorUI;<|MERGE_RESOLUTION|>--- conflicted
+++ resolved
@@ -7,22 +7,9 @@
 
 "use client";
 
-<<<<<<< HEAD
-import { useEffect, useState, memo } from 'react';
-import { PerformanceMonitor } from '@/lib/performance/optimizations';
-import { GalaxyBundleAnalyzer, formatBundleSize, getBundleHealthScore } from '@/lib/performance/bundle-analyzer';
-import type { BundleAnalysisReport } from '@/lib/performance/bundle-analyzer';
-import type { PerformanceMetrics as PerfMetrics } from '@/lib/performance/optimizations';
-import { 
-  Activity, 
-  AlertTriangle, 
-  Clock, 
-=======
 import { useEffect, useState, memo } from "react";
-import {
-  PerformanceMonitor,
-  type PerformanceMetrics,
-} from "@/lib/performance/optimizations";
+import type { PerformanceMetrics as PerfMetrics } from "@/lib/performance/optimizations";
+import { PerformanceMonitor } from "@/lib/performance/optimizations";
 import {
   GalaxyBundleAnalyzer,
   formatBundleSize,
@@ -33,7 +20,6 @@
   Activity,
   AlertTriangle,
   Clock,
->>>>>>> 2dac9689
   Package,
   Zap,
   TrendingUp,
@@ -53,34 +39,6 @@
   bundleReport?: BundleAnalysisReport;
 }
 
-<<<<<<< HEAD
-const MetricsCard = memo(({ 
-  title, 
-  value, 
-  unit, 
-  trend, 
-  status, 
-  icon: Icon 
-}: {
-  title: string;
-  value: number;
-  unit: string;
-  trend?: 'up' | 'down' | 'stable';
-  status?: 'good' | 'warning' | 'critical';
-  icon: React.ComponentType<{ size?: number }>;
-}) => {
-  const statusColors = {
-    good: 'text-green-400 bg-green-900/20 border-green-700',
-    warning: 'text-yellow-400 bg-yellow-900/20 border-yellow-700',
-    critical: 'text-red-400 bg-red-900/20 border-red-700',
-  };
-
-  const trendIcons = {
-    up: TrendingUp,
-    down: TrendingDown,
-    stable: Minus,
-  };
-=======
 const MetricsCard = memo(
   ({
     title,
@@ -102,7 +60,6 @@
       warning: "text-yellow-400 bg-yellow-900/20 border-yellow-700",
       critical: "text-red-400 bg-red-900/20 border-red-700",
     };
->>>>>>> 2dac9689
 
     const trendIcons = {
       up: TrendingUp,
@@ -234,12 +191,6 @@
 
 const MetricsDisplay = memo(({ metrics }: MetricsDisplayProps) => {
   // Calculate aggregate metrics
-<<<<<<< HEAD
-  const totalRenderTime = Object.values(metrics).reduce((sum, m) => sum + m.renderTime, 0);
-  const totalLoadTime = Object.values(metrics).reduce((sum, m) => sum + m.loadTime, 0);
-  const avgMemoryUsage = Object.values(metrics).reduce((sum, m) => sum + m.memoryUsage, 0) / Object.keys(metrics).length || 0;
-  const avgCacheHitRate = Object.values(metrics).reduce((sum, m) => sum + m.cacheHitRate, 0) / Object.keys(metrics).length || 0;
-=======
   const totalRenderTime = Object.values(metrics).reduce(
     (sum, m) => sum + m.renderTime,
     0
@@ -254,7 +205,6 @@
   const avgCacheHitRate =
     Object.values(metrics).reduce((sum, m) => sum + m.cacheHitRate, 0) /
       Object.keys(metrics).length || 0;
->>>>>>> 2dac9689
 
   return (
     <div className="grid grid-cols-2 gap-2 mb-4">
@@ -320,13 +270,7 @@
   onClose,
   position = "bottom-right",
 }: PerformanceMonitorProps) {
-<<<<<<< HEAD
   const [metrics, setMetrics] = useState<Record<string, PerfMetrics>>({});
-=======
-  const [metrics, setMetrics] = useState<Record<string, PerformanceMetrics>>(
-    {}
-  );
->>>>>>> 2dac9689
   const [bundleReport, setBundleReport] = useState<BundleAnalysisReport>();
   const [isMinimized, setIsMinimized] = useState(false);
   const [isLoading, setIsLoading] = useState(true);
@@ -463,13 +407,7 @@
 // Hook for easy integration
 export function usePerformanceMonitor() {
   const [isVisible, setIsVisible] = useState(false);
-<<<<<<< HEAD
   const [metrics, setMetrics] = useState<Record<string, PerfMetrics>>({});
-=======
-  const [metrics, setMetrics] = useState<Record<string, PerformanceMetrics>>(
-    {}
-  );
->>>>>>> 2dac9689
 
   useEffect(() => {
     const monitor = PerformanceMonitor.getInstance();
