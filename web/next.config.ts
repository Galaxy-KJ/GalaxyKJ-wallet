import type { NextConfig } from "next";
import path from "path";
import process from "node:process";

const nextConfig: NextConfig = {
  /* config options here */
  experimental: {
    optimizePackageImports: ["@radix-ui/react-icons", "lucide-react"],
  },
<<<<<<< HEAD
  serverExternalPackages: ['@stellar/stellar-sdk'],
  outputFileTracingRoot: path.join(process.cwd(), '..'),
  eslint: {
    // Do not block production builds on lint errors
    ignoreDuringBuilds: true,
  },
  turbotrace: {
    logLevel: 'error',
  },
=======

  // External packages for server components
  serverExternalPackages: ["@stellar/stellar-sdk"],
>>>>>>> 2ce2f595

  // Performance optimizations
  compiler: {
    removeConsole:
      process.env.NODE_ENV === "production"
        ? {
            exclude: ["error", "warn"],
          }
        : false,
  },

  // Code splitting and bundling optimizations
  webpack: (config, { dev, isServer }) => {
    // Optimize bundle splitting
    if (!dev && !isServer) {
      config.optimization = {
        ...config.optimization,
        splitChunks: {
          chunks: "all",
          cacheGroups: {
            default: false,
            vendors: false,
            // Stellar SDK in separate chunk
            stellar: {
              name: "stellar-sdk",
              chunks: "all",
              test: /[\\/]node_modules[\\/]@stellar[\\/]/,
              priority: 40,
              enforce: true,
            },
            // UI libraries chunk
            ui: {
              name: "ui-libs",
              chunks: "all",
              test: /[\\/]node_modules[\\/](@radix-ui|lucide-react|framer-motion)[\\/]/,
              priority: 30,
              enforce: true,
            },
            // Common vendor libraries
            vendor: {
              name: "vendor",
              chunks: "all",
              test: /[\\/]node_modules[\\/]/,
              priority: 20,
              minChunks: 1,
              maxSize: 244000, // ~250KB
            },
            // Common app code
            common: {
              name: "common",
              minChunks: 2,
              priority: 10,
              reuseExistingChunk: true,
              maxSize: 244000, // ~250KB
            },
          },
        },
      };
    }

    // Reduce bundle size by excluding unnecessary polyfills
    config.resolve.fallback = {
      ...config.resolve.fallback,
      fs: false,
      net: false,
      tls: false,
      crypto: false,
    };

    // Performance optimizations for production
    if (!dev) {
      // Enable tree shaking
      config.optimization.usedExports = true;
      config.optimization.providedExports = true;
      config.optimization.sideEffects = false;

      // Minimize bundle size
      config.optimization.minimize = true;
    }

    return config;
  },

  // Image optimization
  images: {
    formats: ["image/avif", "image/webp"],
    deviceSizes: [640, 750, 828, 1080, 1200, 1920, 2048, 3840],
    imageSizes: [16, 32, 48, 64, 96, 128, 256, 384],
    minimumCacheTTL: 60 * 60 * 24 * 365, // 1 year
    dangerouslyAllowSVG: true,
    contentSecurityPolicy: "default-src 'self'; script-src 'none'; sandbox;",
    remotePatterns: [
      {
        protocol: "https",
        hostname: "**",
      },
    ],
  },

<<<<<<< HEAD
=======
  // ESLint configuration
  eslint: {
    // Temporarily ignore ESLint errors during build
    ignoreDuringBuilds: true,
  },

>>>>>>> 2ce2f595
  // Performance and caching headers
  async headers() {
    return [
      {
        source: "/api/:path*",
        headers: [
          {
            key: "Cache-Control",
            value:
              "public, max-age=300, s-maxage=300, stale-while-revalidate=86400",
          },
        ],
      },
      {
        source: "/_next/static/:path*",
        headers: [
          {
            key: "Cache-Control",
            value: "public, max-age=31536000, immutable",
          },
        ],
      },
      {
        source: "/images/:path*",
        headers: [
          {
            key: "Cache-Control",
            value: "public, max-age=86400, s-maxage=86400",
          },
        ],
      },
      {
        source: "/(.*)",
        headers: [
          {
            key: "Content-Security-Policy",
            value: [
              "default-src 'self'",
              "script-src 'self' 'unsafe-eval' 'unsafe-inline' https://app.posthog.com https://js.sentry-cdn.com",
              "style-src 'self' 'unsafe-inline'",
              "img-src 'self' data: https:",
              "connect-src 'self' https://app.posthog.com https://o450000000000000.ingest.sentry.io https://api.stellar.org https://horizon.stellar.org https://horizon-testnet.stellar.org https://friendbot.stellar.org",
              "frame-src 'self'",
              "object-src 'none'",
              "base-uri 'self'",
              "form-action 'self'",
              "frame-ancestors 'none'",
              "upgrade-insecure-requests",
            ].join("; "),
          },
          {
            key: "X-Content-Type-Options",
            value: "nosniff",
          },
          {
            key: "X-Frame-Options",
            value: "DENY",
          },
          {
            key: "X-XSS-Protection",
            value: "1; mode=block",
          },
          {
            key: "Referrer-Policy",
            value: "strict-origin-when-cross-origin",
          },
          {
            key: "Permissions-Policy",
            value: "camera=(), microphone=(), geolocation=()",
          },
        ],
      },
    ];
  },

  // Analytics and monitoring configuration
  env: {
    // Analytics environment variables
<<<<<<< HEAD
    NEXT_PUBLIC_ANALYTICS_ENABLED: process.env.NEXT_PUBLIC_ANALYTICS_ENABLED || 'true',
    NEXT_PUBLIC_PRIVACY_MODE: process.env.NEXT_PUBLIC_PRIVACY_MODE || 'strict',

    // PostHog configuration
    NEXT_PUBLIC_POSTHOG_KEY: process.env.NEXT_PUBLIC_POSTHOG_KEY || '',
    NEXT_PUBLIC_POSTHOG_HOST: process.env.NEXT_PUBLIC_POSTHOG_HOST || 'https://app.posthog.com',
=======
    NEXT_PUBLIC_ANALYTICS_ENABLED:
      process.env.NEXT_PUBLIC_ANALYTICS_ENABLED || "true",
    NEXT_PUBLIC_PRIVACY_MODE: process.env.NEXT_PUBLIC_PRIVACY_MODE || "strict",

    // PostHog configuration
    NEXT_PUBLIC_POSTHOG_KEY: process.env.NEXT_PUBLIC_POSTHOG_KEY || "",
    NEXT_PUBLIC_POSTHOG_HOST:
      process.env.NEXT_PUBLIC_POSTHOG_HOST || "https://app.posthog.com",
>>>>>>> 2ce2f595

    // Sentry configuration
    NEXT_PUBLIC_SENTRY_DSN: process.env.NEXT_PUBLIC_SENTRY_DSN || "",
    SENTRY_ORG: process.env.SENTRY_ORG || "",
    SENTRY_PROJECT: process.env.SENTRY_PROJECT || "galaxy-wallet",
  },
  // PWA and service worker optimizations
  async rewrites() {
    return [
      {
        source: "/analytics/:path*",
        destination: "/api/analytics/:path*",
      },
    ];
  },

  // Compress responses
  compress: true,

  // Power optimization
  poweredByHeader: false,
};

export default nextConfig;<|MERGE_RESOLUTION|>--- conflicted
+++ resolved
@@ -7,7 +7,7 @@
   experimental: {
     optimizePackageImports: ["@radix-ui/react-icons", "lucide-react"],
   },
-<<<<<<< HEAD
+
   serverExternalPackages: ['@stellar/stellar-sdk'],
   outputFileTracingRoot: path.join(process.cwd(), '..'),
   eslint: {
@@ -17,11 +17,6 @@
   turbotrace: {
     logLevel: 'error',
   },
-=======
-
-  // External packages for server components
-  serverExternalPackages: ["@stellar/stellar-sdk"],
->>>>>>> 2ce2f595
 
   // Performance optimizations
   compiler: {
@@ -121,15 +116,6 @@
     ],
   },
 
-<<<<<<< HEAD
-=======
-  // ESLint configuration
-  eslint: {
-    // Temporarily ignore ESLint errors during build
-    ignoreDuringBuilds: true,
-  },
-
->>>>>>> 2ce2f595
   // Performance and caching headers
   async headers() {
     return [
@@ -208,23 +194,12 @@
   // Analytics and monitoring configuration
   env: {
     // Analytics environment variables
-<<<<<<< HEAD
     NEXT_PUBLIC_ANALYTICS_ENABLED: process.env.NEXT_PUBLIC_ANALYTICS_ENABLED || 'true',
     NEXT_PUBLIC_PRIVACY_MODE: process.env.NEXT_PUBLIC_PRIVACY_MODE || 'strict',
 
     // PostHog configuration
     NEXT_PUBLIC_POSTHOG_KEY: process.env.NEXT_PUBLIC_POSTHOG_KEY || '',
     NEXT_PUBLIC_POSTHOG_HOST: process.env.NEXT_PUBLIC_POSTHOG_HOST || 'https://app.posthog.com',
-=======
-    NEXT_PUBLIC_ANALYTICS_ENABLED:
-      process.env.NEXT_PUBLIC_ANALYTICS_ENABLED || "true",
-    NEXT_PUBLIC_PRIVACY_MODE: process.env.NEXT_PUBLIC_PRIVACY_MODE || "strict",
-
-    // PostHog configuration
-    NEXT_PUBLIC_POSTHOG_KEY: process.env.NEXT_PUBLIC_POSTHOG_KEY || "",
-    NEXT_PUBLIC_POSTHOG_HOST:
-      process.env.NEXT_PUBLIC_POSTHOG_HOST || "https://app.posthog.com",
->>>>>>> 2ce2f595
 
     // Sentry configuration
     NEXT_PUBLIC_SENTRY_DSN: process.env.NEXT_PUBLIC_SENTRY_DSN || "",
