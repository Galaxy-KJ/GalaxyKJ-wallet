--- conflicted
+++ resolved
@@ -5,8 +5,7 @@
 const nextConfig: NextConfig = {
   /* config options here */
   experimental: {
-<<<<<<< HEAD
-    optimizePackageImports: ['@radix-ui/react-icons', 'lucide-react'],
+    optimizePackageImports: ['@radix-ui/react-icons', 'lucide-react', '@stellar/stellar-sdk'],
   },
   serverExternalPackages: ['@stellar/stellar-sdk'],
   outputFileTracingRoot: path.join(process.cwd(), '..'),
@@ -18,14 +17,6 @@
     logLevel: 'error',
   },
 
-=======
-    optimizePackageImports: ['@radix-ui/react-icons', 'lucide-react', '@stellar/stellar-sdk'],
-  },
-  
-  // External packages for server components
-  serverExternalPackages: ['@stellar/stellar-sdk'],
-  
->>>>>>> 2dac9689
   // Performance optimizations
   compiler: {
     removeConsole: process.env.NODE_ENV === 'production' ? {
@@ -121,21 +112,6 @@
     ],
   },
 
-<<<<<<< HEAD
-=======
-  // ESLint configuration
-  eslint: {
-    // Temporarily ignore ESLint errors during build
-    ignoreDuringBuilds: true,
-  },
-  
-  // ESLint configuration
-  eslint: {
-    // Temporarily ignore ESLint errors during build
-    ignoreDuringBuilds: true,
-  },
-  
->>>>>>> 2dac9689
   // Performance and caching headers
   async headers() {
     return [
